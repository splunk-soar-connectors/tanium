--- conflicted
+++ resolved
@@ -5,13 +5,8 @@
     "publisher": "Phantom",
     "type": "endpoint",
     "main_module": "tanium_connector.pyc",
-<<<<<<< HEAD
-    "app_version": "1.2.31",
-    "utctime_updated": "2017-12-19T23:45:33.000000Z",
-=======
     "app_version": "1.2.32",
     "utctime_updated": "2018-01-26T00:50:48.000000Z",
->>>>>>> 326aba0f
     "package_name": "phantom_tanium",
     "product_vendor": "Tanium",
     "product_name": "Tanium",
