{
    "appid": "f09b65f2-3ce5-4b57-8cb3-e269e11d20f7",
    "name": "Tanium",
    "description": "This app supports investigative and containment actions on Tanium",
    "publisher": "Splunk",
    "type": "endpoint",
    "main_module": "tanium_connector.pyc",
<<<<<<< HEAD
    "app_version": "1.2.37",
    "utctime_updated": "2018-12-20T21:51:12.000000Z",
=======
    "app_version": "1.2.39",
    "utctime_updated": "2019-03-21T01:54:44.000000Z",
>>>>>>> 6d58ee0d
    "package_name": "phantom_tanium",
    "product_vendor": "Tanium",
    "product_name": "Tanium",
    "product_version_regex": ".*",
    "min_phantom_version": "4.0.1068",
    "logo": "logo_tanium.svg",
    "logo_dark": "logo_tanium_dark.svg",
    "license": "Copyright (c) 2016-2019 Splunk Inc.",
    "configuration": {
        "device": {
            "data_type": "string",
            "order": 0,
            "description": "Device IP/Hostname",
            "required": true
        },
        "port": {
            "data_type": "string",
            "description": "Port",
            "required": false,
            "order": 1,
            "default": "443"
        },
        "username": {
            "data_type": "string",
            "order": 2,
            "description": "Username",
            "required": true
        },
        "password": {
            "data_type": "password",
            "order": 3,
            "description": "Password",
            "required": true
        },
        "verify_server_cert": {
            "data_type": "boolean",
            "description": "Verify server certificate",
            "order": 4,
            "default": false
        }
    },
    "actions": [
        {
            "action": "test connectivity",
            "description": "Validate the asset configuration for connectivity using supplied configuration",
            "type": "test",
            "identifier": "test_asset_connectivity",
            "read_only": true,
            "parameters": {},
            "output": [],
            "versions": "EQ(*)"
        },
        {
            "action": "list questions",
            "description": "List the saved questions on the box",
            "type": "investigate",
            "identifier": "list_saved_questions",
            "read_only": true,
            "parameters": {},
            "render": {
                "type": "table",
                "width": 12,
                "height": 5,
                "title": "List Questions"
            },
            "output": [
                {
                    "data_path": "action_result.status",
                    "data_type": "string",
                    "example_values": [
                        "success"
                    ]
                },
                {
                    "data_path": "action_result.data.*.id",
                    "data_type": "string",
                    "column_name": "Id",
                    "column_order": 2,
                    "example_values": [
                        1
                    ]
                },
                {
                    "data_path": "action_result.data.*.name",
                    "data_type": "string",
                    "column_name": "Name",
                    "contains": [
                        "tanium question"
                    ],
                    "column_order": 0,
                    "example_values": [
                        "Has Tanium Standard Utilities"
                    ]
                },
                {
                    "data_path": "action_result.data.*.query_text",
                    "data_type": "string",
                    "column_name": "Question Text",
                    "column_order": 1,
                    "example_values": [
                        "Get Has Tanium Standard Utilities from all machines"
                    ]
                },
                {
                    "data_path": "action_result.summary.total_saved_questions",
                    "data_type": "numeric",
                    "example_values": [
                        97
                    ]
                },
                {
                    "data_path": "action_result.message",
                    "data_type": "string",
                    "example_values": [
                        "Total saved questions: 97"
                    ]
                },
                {
                    "data_path": "summary.total_objects",
                    "data_type": "numeric",
                    "example_values": [
                        1
                    ]
                },
                {
                    "data_path": "summary.total_objects_successful",
                    "data_type": "numeric",
                    "example_values": [
                        1
                    ]
                }
            ],
            "versions": "EQ(*)"
        },
        {
            "action": "run query",
            "description": "Run a saved or parsed question",
            "verbose": "<p>The <b>run query</b> action can be used to run either a saved question or a parsed question.</p><p>A saved question is a commonly asked question that had been saved by any of the operators on the Tanium platform.  Saved questions can be ones that Tanium added by default or custom questions that operators on the Tanium platform regularly use.</p><p>A parsed question is a little more complex.  The Tanium platform will not process questions unless they are saved by an operator on the platform, or is one of the default Tanium questions.  But thankfully, Tanium, when asked a non-saved question, will parse the question it is given, and give a list of suggestions that are related to the question it's given.</p><p>For example, on the Tanium platform, if one were to just ask the question, 'all IP addresses,' Tanium will give the suggestions:<br><ul><li>Get Static IP Addresses from all machines</li><li>Get IP Routes from all machines</li><li>Get IP Address from all machines</li><li>Get IP Connections from all machines</li><li>Get IP Route Details from all machines</li><li>Get Network IP Gateway from all machines</li></ul><br>Tanium sorts this list, from most-related to least-related.  That is, the option at the top of the list, which in this case is 'Get Static IP Addresses from all machines', is considered most-related to the given question 'all ip addresses.'<br>This functionality is reflected in the action <b>parse question</b>.</p><p>When the <b>is_parsed</b> box is checked (by default, it is not), the '<b>run query</b>' action behaves differently.  Instead of considering the question as a 'saved question', it will first ask the Tanium platform to return a list of the questions related to the one it is given.  It will then choose the most-related question from the list (the one at the top), and run that question.</p><p>Chaining results from the <b>parse question</b> action are highly recommended.  Questions in the action result of <b>parse question</b> are, not surprisingly, already parsed. As a result, using the <b>run query</b> on a parsed question will ensure that the top result in the list is the question that is given.</p><p>For example, giving the <b>query</b> 'all IP addresses' to the <b>parse question</b> will return the same list as above in an action result.  Similarly, giving the parsed query 'Get Static IP Addresses from all machines' to <b>parse question</b> will have 'Get Static IP Addresses from all machines' at the top as well.</p><p>By parsing the question Tanium is given, Tanium gives back questions that it knows it will understand.  And by giving Tanium a question that it knows it will understand (by using <b>parse question</b>), using the <b>run query</b> action with the <b>is_parsed</b> option checked/True, Tanium will be guaranteed to run the question, without having to save it.</p>",
            "type": "investigate",
            "identifier": "execute_question",
            "read_only": true,
            "parameters": {
                "query": {
                    "data_type": "string",
                    "order": 0,
                    "description": "Saved question to execute",
                    "contains": [
                        "tanium question",
                        "tanium parsed question"
                    ],
                    "required": true,
                    "primary": true
                },
                "is_parsed": {
                    "order": 1,
                    "description": "Parsed question",
                    "required": false,
                    "data_type": "boolean"
                },
                "timeout_seconds": {
                    "order": 2,
                    "description": "If supplied and not 0, timeout in seconds instead of when object expires",
                    "required": true,
                    "data_type": "numeric",
                    "default": 60
                },
                "ip_hostname": {
                    "data_type": "string",
                    "order": 4,
                    "description": "Hostname/IP to run query on",
                    "contains": [
                        "ip",
                        "host name"
                    ],
                    "required": true,
                    "primary": true
                }
            },
            "render": {
                "type": "custom",
                "width": 10,
                "height": 5,
                "view": "tanium_view.tanium_ques_results",
                "title": "Question Result"
            },
            "output": [
                {
                    "data_path": "action_result.status",
                    "data_type": "string",
                    "example_values": [
                        "success"
                    ]
                },
                {
                    "data_path": "action_result.parameter.ip_hostname",
                    "data_type": "string",
                    "example_values": [
                        "10.1.18.132"
                    ],
                    "contains": [
                        "ip",
                        "host name"
                    ]
                },
                {
                    "data_path": "action_result.parameter.is_parsed",
                    "data_type": "boolean",
                    "example_values": [
                        false,
                        true
                    ]
                },
                {
                    "data_path": "action_result.parameter.query",
                    "data_type": "string",
                    "contains": [
                        "tanium question",
                        "tanium parsed question"
                    ],
                    "example_values": [
                        "BIOS Information"
                    ]
                },
                {
                    "data_path": "action_result.parameter.timeout_seconds",
                    "data_type": "numeric",
                    "example_values": [
                        300
                    ]
                },
                {
                    "data_path": "action_result.data.*.columns",
                    "data_type": "string",
                    "example_values": [
                        "Count"
                    ]
                },
                {
                    "data_path": "action_result.data.*.rows",
                    "data_type": "string"
                },
                {
                    "data_path": "action_result.data.*.rows.*",
                    "data_type": "string",
                    "example_values": [
                        "2"
                    ]
                },
                {
                    "data_path": "action_result.summary.number_of_results_found",
                    "data_type": "numeric",
                    "example_values": [
                        1
                    ]
                },
                {
                    "data_path": "action_result.message",
                    "data_type": "string",
                    "example_values": [
                        "Number of results found: 1"
                    ]
                },
                {
                    "data_path": "summary.total_objects",
                    "data_type": "numeric",
                    "example_values": [
                        1
                    ]
                },
                {
                    "data_path": "summary.total_objects_successful",
                    "data_type": "numeric",
                    "example_values": [
                        1
                    ]
                }
            ],
            "versions": "EQ(*)"
        },
        {
            "action": "execute action",
            "description": "Execute Tanium action (package)",
            "verbose": "Use this action to run packages on endpoints. You will be required to know the Package name and the parameters to pass.<br>For example the <b>Registry - Create Key</b> package is used to create a Registry key on an endpoint. It takes two parameters<ul><li><b>$1</b> is the Architecture</li> and <li><b>$2</b> is the Registry Key Name</li></ul>So use the <b>execute action</b> with the <b>package_name</b> set to:<br><b>Registry - Create Key{$1=64,$2=HKLM\\Software\\Phantom\\TestKey}</b><br>The Tanium UI displays the documentation of the package, its name, and parameters.<br>The action behavior depends a lot on the package used. In most cases the action status pertains to if the package was executed or not, i.e. the Tanium API will treat the execution of the package as successful. For instance, in the above example, $1 specifies the architecture and $2 is the key to create. If the HKLM\\Software\\Phantom key is not present in the HKLM hive, the package will fail to create the HKLM\\Software\\Phantom\\TestKey key, however, the API will return a success since an attempt was made.",
            "type": "generic",
            "identifier": "execute_action",
            "read_only": false,
            "lock": {
                "enabled": false
            },
            "parameters": {
                "ip_hostname": {
                    "data_type": "string",
                    "order": 0,
                    "description": "Hostname/IP of machine to run action on",
                    "required": true,
                    "primary": true,
                    "contains": [
                        "ip",
                        "host name"
                    ]
                },
                "package_name": {
                    "data_type": "string",
                    "order": 1,
                    "description": "Name of Tanium package",
                    "required": true,
                    "primary": true,
                    "contains": [
                        "tanium package name"
                    ]
                },
                "action_group": {
                    "data_type": "string",
                    "order": 2,
                    "description": "Action Group to execute on",
                    "required": true,
                    "primary": false,
                    "contains": [
                        "tanium action group"
                    ]
                },
                "timeout_seconds": {
                    "order": 3,
                    "description": "If supplied and not 0, timeout in seconds instead of when object expires",
                    "required": true,
                    "data_type": "numeric",
                    "default": 60
                }
            },
            "render": {
                "type": "table",
                "width": 12,
                "height": 5,
                "title": "Status"
            },
            "output": [
                {
                    "data_path": "action_result.status",
                    "data_type": "string",
                    "column_name": "Status",
                    "column_order": 1,
                    "example_values": [
                        "success"
                    ]
                },
                {
                    "data_path": "action_result.parameter.action_group",
                    "data_type": "string",
                    "example_values": [
                        "WinGroup"
                    ],
                    "contains": [
                        "tanium action group"
                    ]
                },
                {
                    "data_path": "action_result.parameter.ip_hostname",
                    "data_type": "string",
                    "contains": [
                        "ip",
                        "host name"
                    ],
                    "column_name": "Name/IP Address",
                    "column_order": 0,
                    "example_values": [
                        "win7ult32.corp.contoso.com"
                    ]
                },
                {
                    "data_path": "action_result.parameter.package_name",
                    "data_type": "string",
                    "example_values": [
                        "Registry - Delete Key{$1=32,$2=HKLM\\Software\\Phantom\\TestKey}"
                    ],
                    "contains": [
                        "tanium package name"
                    ]
                },
                {
                    "data_path": "action_result.parameter.timeout_seconds",
                    "data_type": "numeric",
                    "example_values": [
                        300
                    ]
                },
                {
                    "data_path": "action_result.data",
                    "data_type": "string"
                },
                {
                    "data_path": "action_result.data.*.failed.total",
                    "data_type": "numeric",
                    "example_values": [
                        0
                    ]
                },
                {
                    "data_path": "action_result.data.*.finished.256:Completed.",
                    "data_type": "string",
                    "example_values": [
                        "win7ult32.corp.contoso.com"
                    ]
                },
                {
                    "data_path": "action_result.data.*.finished.total",
                    "data_type": "numeric",
                    "example_values": [
                        1
                    ]
                },
                {
                    "data_path": "action_result.data.*.running.total",
                    "data_type": "numeric",
                    "example_values": [
                        0
                    ]
                },
                {
                    "data_path": "action_result.data.*.success.256:Completed.",
                    "data_type": "string",
                    "example_values": [
                        "win7ult32.corp.contoso.com"
                    ]
                },
                {
                    "data_path": "action_result.data.*.success.total",
                    "data_type": "numeric",
                    "example_values": [
                        1
                    ]
                },
                {
                    "data_path": "action_result.data.*.unknown.total",
                    "data_type": "numeric",
                    "example_values": [
                        0
                    ]
                },
                {
                    "data_path": "action_result.summary",
                    "data_type": "string"
                },
                {
                    "data_path": "action_result.summary.id",
                    "data_type": "string",
                    "example_values": [
                        "256"
                    ]
                },
                {
                    "data_path": "action_result.message",
                    "data_type": "string",
                    "example_values": [
                        "failed: 0, finished: 1, running: 0, success: 1, unknown: 0, Done Key: success, Passed Count: 1\nCompleted\nwin7ult32.corp.contoso.com\n"
                    ]
                },
                {
                    "data_path": "summary.total_objects",
                    "data_type": "numeric",
                    "example_values": [
                        1
                    ]
                },
                {
                    "data_path": "summary.total_objects_successful",
                    "data_type": "numeric",
                    "example_values": [
                        1
                    ]
                }
            ],
            "versions": "EQ(*)"
        },
        {
            "action": "reboot system",
            "description": "Reboots the system",
            "type": "generic",
            "identifier": "reboot_system",
            "read_only": false,
            "parameters": {
                "ip_hostname": {
                    "data_type": "string",
                    "order": 0,
                    "description": "Hostname/IP of machine to reboot",
                    "required": true,
                    "primary": true,
                    "contains": [
                        "ip",
                        "host name"
                    ]
                },
                "action_group": {
                    "data_type": "string",
                    "order": 1,
                    "description": "Action Group to execute on",
                    "required": true,
                    "primary": false,
                    "contains": [
                        "tanium action group"
                    ]
                },
                "timeout_seconds": {
                    "order": 2,
                    "description": "If supplied and not 0, timeout in seconds instead of when object expires",
                    "required": true,
                    "data_type": "numeric",
                    "default": 60
                },
                "package_name": {
                    "data_type": "string",
                    "order": 4,
                    "description": "Name of Tanium package",
                    "required": true,
                    "primary": true,
                    "contains": [
                        "tanium package name"
                    ]
                }
            },
            "render": {
                "type": "table",
                "width": 12,
                "height": 5,
                "title": "Status"
            },
            "output": [
                {
                    "data_path": "action_result.status",
                    "data_type": "string",
                    "example_values": [
                        "success"
                    ],
                    "column_name": "Status",
                    "column_order": 1
                },
                {
                    "data_path": "action_result.parameter.action_group",
                    "data_type": "string",
                    "example_values": [
                        "Default"
                    ],
                    "contains": [
                        "tanium action group"
                    ]
                },
                {
                    "data_path": "action_result.parameter.ip_hostname",
                    "data_type": "string",
                    "contains": [
                        "ip",
                        "host name"
                    ],
                    "column_name": "Name/IP Address",
                    "column_order": 0,
                    "example_values": [
                        "tanium-01"
                    ]
                },
                {
                    "data_path": "action_result.parameter.package_name",
                    "data_type": "string",
                    "example_values": [
                        "list directories"
                    ],
                    "contains": [
                        "tanium package name"
                    ]
                },
                {
                    "data_path": "action_result.parameter.timeout_seconds",
                    "data_type": "numeric",
                    "example_values": [
                        300,
                        60
                    ]
                },
                {
                    "data_path": "action_result.data",
                    "data_type": "string"
                },
                {
                    "data_path": "action_result.data.*.failed.total",
                    "data_type": "numeric",
                    "example_values": [
                        0
                    ]
                },
                {
                    "data_path": "action_result.data.*.finished.51053:Completed.",
                    "data_type": "string",
                    "example_values": [
                        "tanium-01"
                    ]
                },
                {
                    "data_path": "action_result.data.*.finished.total",
                    "data_type": "numeric",
                    "example_values": [
                        1
                    ]
                },
                {
                    "data_path": "action_result.data.*.running.total",
                    "data_type": "numeric",
                    "example_values": [
                        0
                    ]
                },
                {
                    "data_path": "action_result.data.*.success.51053:Completed.",
                    "data_type": "string",
                    "example_values": [
                        "tanium-01"
                    ]
                },
                {
                    "data_path": "action_result.data.*.success.total",
                    "data_type": "numeric",
                    "example_values": [
                        1
                    ]
                },
                {
                    "data_path": "action_result.data.*.unknown.total",
                    "data_type": "numeric",
                    "example_values": [
                        0
                    ]
                },
                {
                    "data_path": "action_result.summary",
                    "data_type": "string"
                },
                {
                    "data_path": "action_result.summary.id",
                    "data_type": "string",
                    "example_values": [
                        "51053"
                    ]
                },
                {
                    "data_path": "action_result.message",
                    "data_type": "string",
                    "example_values": [
                        "failed: 0, finished: 1, running: 0, success: 1, unknown: 0, Done Key: success, Passed Count: 1\nCompleted\ntanium-01\n"
                    ]
                },
                {
                    "data_path": "summary.total_objects",
                    "data_type": "numeric",
                    "example_values": [
                        1
                    ]
                },
                {
                    "data_path": "summary.total_objects_successful",
                    "data_type": "numeric",
                    "example_values": [
                        1
                    ]
                }
            ],
            "versions": "EQ(*)"
        },
        {
            "action": "list processes",
            "description": "List the running processes on a machine",
            "type": "investigate",
            "identifier": "list_processes",
            "read_only": false,
            "parameters": {
                "ip_hostname": {
                    "data_type": "string",
                    "order": 0,
                    "description": "Hostname/IP to list process on",
                    "contains": [
                        "ip",
                        "host name"
                    ],
                    "required": true,
                    "primary": true
                },
                "sensor": {
                    "data_type": "string",
                    "order": 1,
                    "description": "Name of Tanium sensor",
                    "required": true,
                    "primary": true,
                    "contains": [
                        "tanium sensor"
                    ]
                },
                "timeout_seconds": {
                    "order": 2,
                    "description": "If supplied and not 0, timeout in seconds instead of when object expires",
                    "required": true,
                    "data_type": "numeric",
                    "default": 60
                }
            },
            "render": {
                "type": "table",
                "width": 10,
                "height": 5,
                "title": "List Process"
            },
            "output": [
                {
                    "data_path": "action_result.status",
                    "data_type": "string",
                    "example_values": [
                        "success"
                    ]
                },
                {
                    "data_path": "action_result.parameter.ip_hostname",
                    "data_type": "string",
                    "contains": [
                        "ip",
                        "host name"
                    ],
                    "example_values": [
                        "win7ult32.corp.contoso.com"
                    ]
                },
                {
                    "data_path": "action_result.parameter.sensor",
                    "data_type": "string",
                    "example_values": [
                        "Running Processes With User"
                    ],
                    "contains": [
                        "tanium sensor"
                    ]
                },
                {
                    "data_path": "action_result.parameter.timeout_seconds",
                    "data_type": "numeric",
                    "example_values": [
                        300
                    ]
                },
                {
                    "data_path": "action_result.data.*.count",
                    "data_type": "string",
                    "column_name": "Count",
                    "column_order": 1,
                    "example_values": [
                        "1"
                    ]
                },
                {
                    "data_path": "action_result.data.*.name",
                    "data_type": "string",
                    "column_name": "Process Name",
                    "contains": [
                        "process name",
                        "file name"
                    ],
                    "column_order": 0,
                    "example_values": [
                        "TaniumClient.exe"
                    ]
                },
                {
                    "data_path": "action_result.summary.number_of_results_found",
                    "data_type": "numeric",
                    "example_values": [
                        36
                    ]
                },
                {
                    "data_path": "action_result.summary.query_text",
                    "data_type": "string",
                    "example_values": [
                        "Get Running Processes from all machines with Computer Name = \"win7ult32.corp.contoso.com\""
                    ]
                },
                {
                    "data_path": "action_result.message",
                    "data_type": "string",
                    "example_values": [
                        "Number of results found: 36\nQuery text: Get Running Processes from all machines with Computer Name = \"win7ult32.corp.contoso.com\""
                    ]
                },
                {
                    "data_path": "summary.total_objects",
                    "data_type": "numeric",
                    "example_values": [
                        1
                    ]
                },
                {
                    "data_path": "summary.total_objects_successful",
                    "data_type": "numeric",
                    "example_values": [
                        1
                    ]
                }
            ],
            "versions": "EQ(*)"
        },
        {
            "action": "terminate process",
            "description": "Terminate a process",
            "type": "generic",
            "identifier": "terminate_process",
            "read_only": false,
            "parameters": {
                "ip_hostname": {
                    "data_type": "string",
                    "order": 0,
                    "description": "Hostname/IP to terminate process on",
                    "contains": [
                        "ip",
                        "host name"
                    ],
                    "required": true,
                    "primary": true
                },
                "name": {
                    "description": "Name of process to terminate",
                    "data_type": "string",
                    "order": 1,
                    "contains": [
                        "file name",
                        "process name"
                    ],
                    "required": true,
                    "primary": true
                },
                "action_group": {
                    "data_type": "string",
                    "order": 2,
                    "description": "Action Group to execute on",
                    "required": true,
                    "primary": false,
                    "contains": [
                        "tanium action group"
                    ]
                },
                "timeout_seconds": {
                    "order": 3,
                    "description": "If supplied and not 0, timeout in seconds instead of when object expires (10 min)",
                    "required": true,
                    "data_type": "numeric",
                    "default": 60
                },
                "sensor": {
                    "data_type": "string",
                    "order": 4,
                    "description": "Name of Tanium sensor",
                    "required": true,
                    "primary": true,
                    "contains": [
                        "tanium sensor"
                    ]
                },
                "package_name": {
                    "data_type": "string",
                    "order": 5,
                    "description": "Name of Tanium package",
                    "required": true,
                    "primary": true,
                    "contains": [
                        "tanium package name"
                    ]
                }
            },
            "render": {
                "type": "table",
                "width": 12,
                "height": 5,
                "title": "Status"
            },
            "output": [
                {
                    "data_path": "action_result.status",
                    "data_type": "string",
                    "column_name": "Status",
                    "column_order": 1,
                    "example_values": [
                        "success"
                    ]
                },
                {
                    "data_path": "action_result.parameter.action_group",
                    "data_type": "string",
                    "example_values": [
                        "All Computers"
                    ],
                    "contains": [
                        "tanium action group"
                    ]
                },
                {
                    "data_path": "action_result.parameter.ip_hostname",
                    "data_type": "string",
                    "contains": [
                        "ip",
                        "host name"
                    ],
                    "column_name": "Name/IP Address",
                    "column_order": 0,
                    "example_values": [
                        "win7ult32.corp.contoso.com"
                    ]
                },
                {
                    "data_path": "action_result.parameter.name",
                    "data_type": "string",
                    "contains": [
                        "file name",
                        "process name"
                    ],
                    "example_values": [
                        "notepad.exe"
                    ]
                },
                {
                    "data_path": "action_result.parameter.package_name",
                    "data_type": "string",
                    "example_values": [
                        "list directories"
                    ],
                    "contains": [
                        "tanium package name"
                    ]
                },
                {
                    "data_path": "action_result.parameter.sensor",
                    "data_type": "string",
                    "example_values": [
                        "Running Processes With User"
                    ],
                    "contains": [
                        "tanium sensor"
                    ]
                },
                {
                    "data_path": "action_result.parameter.timeout_seconds",
                    "data_type": "numeric",
                    "example_values": [
                        300
                    ]
                },
                {
                    "data_path": "action_result.data",
                    "data_type": "string"
                },
                {
                    "data_path": "action_result.data.*.failed.total",
                    "data_type": "numeric",
                    "example_values": [
                        0
                    ]
                },
                {
                    "data_path": "action_result.data.*.finished.257:Completed.",
                    "data_type": "string",
                    "example_values": [
                        "win7ult32.corp.contoso.com"
                    ]
                },
                {
                    "data_path": "action_result.data.*.finished.total",
                    "data_type": "numeric",
                    "example_values": [
                        1
                    ]
                },
                {
                    "data_path": "action_result.data.*.running.total",
                    "data_type": "numeric",
                    "example_values": [
                        0
                    ]
                },
                {
                    "data_path": "action_result.data.*.success.257:Completed.",
                    "data_type": "string",
                    "example_values": [
                        "win7ult32.corp.contoso.com"
                    ]
                },
                {
                    "data_path": "action_result.data.*.success.total",
                    "data_type": "numeric",
                    "example_values": [
                        1
                    ]
                },
                {
                    "data_path": "action_result.data.*.unknown.total",
                    "data_type": "numeric",
                    "example_values": [
                        0
                    ]
                },
                {
                    "data_path": "action_result.summary",
                    "data_type": "string"
                },
                {
                    "data_path": "action_result.summary.id",
                    "data_type": "string",
                    "example_values": [
                        "257"
                    ]
                },
                {
                    "data_path": "action_result.message",
                    "data_type": "string",
                    "example_values": [
                        "failed: 0, finished: 1, running: 0, success: 1, unknown: 0, Done Key: success, Passed Count: 1\nCompleted\nwin7ult32.corp.contoso.com\n"
                    ]
                },
                {
                    "data_path": "summary.total_objects",
                    "data_type": "numeric",
                    "example_values": [
                        1
                    ]
                },
                {
                    "data_path": "summary.total_objects_successful",
                    "data_type": "numeric",
                    "example_values": [
                        1
                    ]
                }
            ],
            "versions": "EQ(*)"
        },
        {
            "action": "manual query",
            "description": "Ask a Manual question no parsing",
            "verbose": "This action takes a human-readable string to in turn ask Tanium a question. The question is broken into three different parameters:<ul><li><b>left_side</b>: This is what you are requesting back from Tanium. This is ingested as a string of options separated by a semicolon (Ex: &quotComputer Name; IP Address&quot would return both Computer names and IP addresses)</li><li><b>right_side</b>: This is the filter to pass to Tanium. Different filters should be separated by a semicolon. (Ex: &quotOperating Systems, that contains Windows; Operating System, that contains:Linux&quot)</li><li><b>query_options</b>: These are the options passed to Tanium. (Ex: &quotand&quot, &quot ) ;or&quot etc...)",
            "type": "investigate",
            "identifier": "manual_query",
            "read_only": true,
            "parameters": {
                "left_side": {
                    "data_type": "string",
                    "order": 0,
                    "description": "Tanium Response set",
                    "contains": [
                        "tanium response"
                    ],
                    "required": true,
                    "primary": true
                },
                "right_side": {
                    "data_type": "string",
                    "order": 1,
                    "description": "The filter for the Tanium question",
                    "contains": [
                        "tanium filter"
                    ],
                    "required": false,
                    "primary": true
                },
                "query_options": {
                    "data_type": "string",
                    "order": 2,
                    "description": "Options for Tanium question",
                    "contains": [
                        "tanium options"
                    ],
                    "required": false,
                    "primary": true,
                    "default": [
                        "and",
                        "or"
                    ]
                },
                "timeout_seconds": {
                    "order": 3,
                    "description": "If supplied and not 0, timeout in seconds instead of when object expires",
                    "required": true,
                    "data_type": "numeric",
                    "default": 60
                }
            },
            "output": [
                {
                    "data_path": "action_result.status",
                    "data_type": "string",
                    "example_values": [
                        "success"
                    ]
                },
                {
                    "data_path": "action_result.parameter.left_side",
                    "data_type": "string",
                    "column_name": "Response Set",
                    "column_order": 2,
                    "contains": [
                        "tanium response"
                    ],
                    "example_values": [
                        "Computer Name;IP Address"
                    ]
                },
                {
                    "data_path": "action_result.parameter.query_options",
                    "data_type": "string",
                    "column_name": "Query Option",
                    "column_order": 4,
                    "contains": [
                        "tanium options"
                    ],
                    "example_values": [
                        "or"
                    ]
                },
                {
                    "data_path": "action_result.parameter.right_side",
                    "data_type": "string",
                    "column_name": "Query Filter",
                    "column_order": 3,
                    "contains": [
                        "tanium filter"
                    ],
                    "example_values": [
                        "Operating System, that contains:Windows; Operating System, that contains:Linux"
                    ]
                },
                {
                    "data_path": "action_result.parameter.timeout_seconds",
                    "data_type": "numeric",
                    "example_values": [
                        300
                    ]
                },
                {
                    "data_path": "action_result.data.*.count",
                    "data_type": "string",
                    "column_name": "Count",
                    "column_order": 0,
                    "example_values": []
                },
                {
                    "data_path": "action_result.data.*.name",
                    "data_type": "string",
                    "column_name": "IP/Hostname",
                    "column_order": 1,
                    "example_values": []
                },
                {
                    "data_path": "action_result.summary.number_of_results_found",
                    "data_type": "numeric",
                    "example_values": [
                        7
                    ]
                },
                {
                    "data_path": "action_result.summary.query_text",
                    "data_type": "string",
                    "example_values": [
                        "Get Computer Name and IP Address from all machines with ( Operating System containing \"Windows\" or Operating System containing \"Linux\" )"
                    ]
                },
                {
                    "data_path": "action_result.message",
                    "data_type": "string",
                    "example_values": [
                        "Number of results found: 7\nQuery text: Get Computer Name and IP Address from all machines with ( Operating System containing \"Windows\" or Operating System containing \"Linux\" )"
                    ]
                },
                {
                    "data_path": "summary.total_objects",
                    "data_type": "numeric",
                    "example_values": [
                        1
                    ]
                },
                {
                    "data_path": "summary.total_objects_successful",
                    "data_type": "numeric",
                    "example_values": [
                        1
                    ]
                }
            ],
            "versions": "EQ(*)",
            "render": {
                "width": 12,
                "title": "Manual Query",
                "type": "table",
                "height": 5
            }
        },
        {
            "action": "parse question",
            "description": "Retrieves related questions to a possible Tanium question",
            "verbose": "<p>The <b>parse question</b> action is what allows the use of custom queries.  Tanium itself does not accept custom queries, and will instead provide suggestions on pre-made queries that Tanium will accept.  The action result contains <b>question_text</b>, which are essentially Tanium-approved questions whose structure best match the query that was given.  The <b>question_text</b> is given the data type of <b>tanium parsed question</b>.  This allows contextual actions to be taken so that the questions can then be used in the <b>run query</b>.</p><p>The order of the <b>question_text</b> within the action output is very important.  Tanium scores each parsed question based upon how much it matches the given query.  That is, the higher the score that Tanium has given, the higher it will appear in the list.  Each question in the list is given an index as well.  For example, if given 'ip addresses', Tanium decides that 'Get IP Address from all machines' is the most related - giving it a score of 6031 and an index of 0.  Similarly, the Tanium decides that, though related to 'ip address', the question 'Get Static IP Addresses from all machines' will have a score of 120 and an index of 10.</p>",
            "type": "investigate",
            "identifier": "get_parsed_questions",
            "read_only": true,
            "parameters": {
                "query": {
                    "data_type": "string",
                    "order": 0,
                    "description": "Query to find related questions for",
                    "contains": [
                        "tanium question",
                        "tanium parsed question"
                    ],
                    "required": true,
                    "primary": true
                }
            },
            "render": {
                "width": 12,
                "title": "Run Custom Query",
                "type": "table",
                "height": 5
            },
            "output": [
                {
                    "data_path": "action_result.status",
                    "data_type": "string",
                    "example_values": [
                        "success"
                    ]
                },
                {
                    "data_path": "action_result.parameter.query",
                    "data_type": "string",
                    "contains": [
                        "tanium question",
                        "tanium parsed question"
                    ],
                    "example_values": [
                        "Count"
                    ]
                },
                {
                    "data_path": "action_result.data.*.question.index",
                    "data_type": "numeric",
                    "column_order": 0,
                    "column_name": "Index",
                    "example_values": [
                        0
                    ]
                },
                {
                    "data_path": "action_result.data.*.question.question_text",
                    "data_type": "string",
                    "column_order": 1,
                    "column_name": "Question Text",
                    "contains": [
                        "tanium parsed question"
                    ],
                    "example_values": [
                        "Get Tanium Buffer Count from all machines"
                    ]
                },
                {
                    "data_path": "action_result.data.*.question.score",
                    "data_type": "numeric",
                    "column_order": 2,
                    "column_name": "Score",
                    "example_values": [
                        5541
                    ]
                },
                {
                    "data_path": "action_result.summary",
                    "data_type": "string"
                },
                {
                    "data_path": "action_result.summary.total_objects",
                    "data_type": "numeric",
                    "example_values": [
                        5
                    ]
                },
                {
                    "data_path": "action_result.message",
                    "data_type": "string",
                    "example_values": [
                        "Total objects: 5"
                    ]
                },
                {
                    "data_path": "summary.total_objects",
                    "data_type": "numeric",
                    "example_values": [
                        1
                    ]
                },
                {
                    "data_path": "summary.total_objects_successful",
                    "data_type": "numeric",
                    "example_values": [
                        1
                    ]
                }
            ],
            "versions": "EQ(*)"
        }
    ]
}<|MERGE_RESOLUTION|>--- conflicted
+++ resolved
@@ -5,13 +5,8 @@
     "publisher": "Splunk",
     "type": "endpoint",
     "main_module": "tanium_connector.pyc",
-<<<<<<< HEAD
-    "app_version": "1.2.37",
-    "utctime_updated": "2018-12-20T21:51:12.000000Z",
-=======
     "app_version": "1.2.39",
     "utctime_updated": "2019-03-21T01:54:44.000000Z",
->>>>>>> 6d58ee0d
     "package_name": "phantom_tanium",
     "product_vendor": "Tanium",
     "product_name": "Tanium",
